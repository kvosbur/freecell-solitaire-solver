--- conflicted
+++ resolved
@@ -12,43 +12,6 @@
 - The engine is designed for integration with UIs, solvers, and other applications, with no direct user interface or I/O.
 - Focus is on providing a clean, well-documented API and preparing for downstream integration.
 - **Recent focus:** Interface consistency refactor for `FreeCells`, `Foundations`, and `Tableau` to standardize method signatures and error handling across all core components.
-<<<<<<< HEAD
-
-## Recent Changes
-
-- Refactored `FreeCells`, `Foundations`, and `Tableau` to use consistent method signatures for `place_card`, `remove_card`, and `get_card`, each with their own domain-specific error types.
-- Updated helper methods for counting and emptiness checks to be consistent across all three components.
-- Updated move execution and undo logic in `game_state/execution.rs` to use the new interfaces.
-- Updated tests to match the new signatures and error handling.
-- Completed modularization: `card`, `rules`, `tableau`, `freecells`, `foundations`, `game_state` modules.
-- `game_state` split into: `mod.rs`, `error.rs`, `validation.rs`, `moves.rs`, `execution.rs`.
-- `is_move_valid` now delegates to private helper methods for each move type.
-- Unified error handling with a single `GameError` type and `Display` implementation for game state errors.
-- Implemented `Default` for `GameState`.
-- Added comprehensive documentation to all modules and methods.
-- Move validation and execution logic is complete.
-- Added game state inspection API (win detection, available moves).
-- 50+ tests now passing, covering all rule logic and state transitions.
-- Documentation and code organization improved for clarity and reusability.
-
-## Next Steps
-
-- Propagate interface consistency to all consumers (e.g., solver, UI) and update documentation.
-- Add deck creation and shuffling logic.
-- Implement the standard FreeCell deal algorithm (Microsoft-compatible).
-- Add seed-based reproducible deals for testing/solvers.
-- Expand and document the API for integration with UIs and solvers.
-- Continue updating documentation as the codebase evolves.
-
-## Active Decisions & Considerations
-
-- Rust is the language of choice for both learning and implementation.
-- The project is a library crate only, with no built-in user interface or direct user interaction.
-- Emphasis on modular, idiomatic Rust code and clear documentation.
-- TDD is the primary development workflow.
-- Minimize dependencies unless they provide clear learning or usability benefits.
-- **Interface Consistency**: All core components now follow a standardized interface pattern for core operations, with domain-specific error types for clarity and maintainability.
-=======
 - **Current Focus**: Consumer readiness and API refinement. A comprehensive review has confirmed the engine is in an excellent state, with a pure design and strong adherence to Rust best practices. The immediate priority is to refine the API for easier consumption by others, addressing minor inconsistencies and improving ergonomics.
 
 ## Recent Changes
@@ -84,7 +47,6 @@
 - **Developer Experience**: The primary goal is to make the engine easy and intuitive for other developers to use.
 - **Purity**: Continue to strictly enforce the separation of concerns, keeping the engine focused on core game logic.
 - **Architectural Decision**: The `game-engine` crate will remain the authoritative source for FreeCell rules. All higher-level features (solvers, UIs) will be built in separate crates.
->>>>>>> 9434edda
 
 ## Important Patterns & Preferences
 
@@ -99,9 +61,5 @@
 - Defining architecture and patterns early helps guide future development and learning.
 - TDD ensures correctness and confidence in rule logic.
 - Rust's ecosystem (Cargo, clippy, rustfmt) supports maintainable and high-quality code.
-<<<<<<< HEAD
 - **Interface consistency across components greatly improves maintainability and integration.**
-=======
-- **Interface consistency across components greatly improves maintainability and integration.**
-- **New Insight**: Maintaining a strict separation of concerns, especially between core game logic and higher-level application-specific features (like solvers or advanced analysis), is crucial for building a truly reusable and maintainable game engine. Breaking changes are justified when they lead to a significantly cleaner and more focused API.
->>>>>>> 9434edda
+- **New Insight**: Maintaining a strict separation of concerns, especially between core game logic and higher-level application-specific features (like solvers or advanced analysis), is crucial for building a truly reusable and maintainable game engine. Breaking changes are justified when they lead to a significantly cleaner and more focused API.