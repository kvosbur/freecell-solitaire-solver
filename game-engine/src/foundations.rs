--- conflicted
+++ resolved
@@ -74,26 +74,6 @@
 /// The number of foundation piles in FreeCell (one for each suit).
 pub const FOUNDATION_COUNT: usize = 4;
 
-<<<<<<< HEAD
-use crate::card::Card;
-
-#[derive(Clone, PartialEq, Eq, Hash)]
-/// Represents the foundation piles where cards are collected by suit
-pub struct Foundations {
-    piles: Vec<Vec<Card>>,
-}
-
-impl Foundations {
-    /// Create new foundations with the specified number of piles (usually 4)
-    pub fn new() -> Self {
-        Self { piles: vec![Vec::new(); 4] }
-    }
-    
-    /// Add a card to a foundation pile
-    pub fn place_card(&mut self, pile: usize, card: Card) -> Result<(), FoundationError> {
-        if pile >= self.piles.len() {
-            return Err(FoundationError::InvalidPile);
-=======
 /// The maximum number of cards in each foundation pile (Ace through King).
 pub const FOUNDATION_CAPACITY: usize = 13;
 
@@ -259,61 +239,9 @@
         Self { 
             piles: std::array::from_fn(|_| std::array::from_fn(|_| None)),
             heights: [0; FOUNDATION_COUNT]
->>>>>>> 9434edda
-        }
-        self.piles[pile].push(card);
-        Ok(())
+        }
     }
     
-<<<<<<< HEAD
-    /// Remove the top card from a foundation pile
-    pub fn remove_card(&mut self, pile: usize) -> Result<Option<Card>, FoundationError> {
-        if pile >= self.piles.len() {
-            return Err(FoundationError::InvalidPile);
-        }
-        Ok(self.piles[pile].pop())
-    }
-    
-    /// Get a reference to the top card in a foundation pile
-    pub fn get_card(&self, pile: usize) -> Option<&Card> {
-        if pile >= self.piles.len() {
-            return None;
-        }
-        self.piles[pile].last()
-    }
-    
-    /// Get the number of foundation piles
-    pub fn pile_count(&self) -> usize {
-        self.piles.len()
-    }
-
-    /// Count the number of empty foundation piles
-    pub fn empty_piles_count(&self) -> usize {
-        self.piles.iter().filter(|pile| pile.is_empty()).count()
-    }
-
-    /// Check if a pile is empty
-    pub fn is_pile_empty(&self, pile: usize) -> bool {
-        pile < self.piles.len() && self.piles[pile].is_empty()
-    }
-
-    /// Get the height of a foundation pile
-    pub fn pile_height(&self, pile: usize) -> usize {
-        if pile >= self.piles.len() {
-            return 0;
-        }
-        self.piles[pile].len()
-    }
-
-    /// Get the total number of cards in all foundations
-    pub fn total_cards(&self) -> usize {
-        self.piles.iter().map(|pile| pile.len()).sum()
-    }
-
-    /// Check if all foundations are complete (game won)
-    pub fn is_complete(&self) -> bool {
-        self.piles.iter().all(|pile| pile.len() == 13)
-=======
     /// Place a card in the appropriate foundation pile automatically.
     ///
     /// This method finds the correct pile for the card based on its suit,
@@ -548,25 +476,8 @@
     /// ```
     pub fn is_complete(&self) -> bool {
         self.heights.iter().all(|&height| height == FOUNDATION_CAPACITY)
->>>>>>> 9434edda
-    }
-}
-
-<<<<<<< HEAD
-use std::fmt;
-
-impl fmt::Debug for Foundations {
-    fn fmt(&self, f: &mut fmt::Formatter<'_>) -> fmt::Result {
-        let mut debug_struct = f.debug_struct("Foundations");
-        for pile in 0..self.pile_count() {
-            let pile_name = format!("pile_{}", pile);
-            match self.get_card(pile) {
-                Some(card) => debug_struct.field(&pile_name, &format!("top: {:?}", card)),
-                None => debug_struct.field(&pile_name, &"[empty]"),
-            };
-        }
-        debug_struct.finish()
-=======
+    }
+
     /// Validates if a card can be legally placed on a foundation pile according to FreeCell rules
     /// Does not modify any state - only provides validation
     /// 
@@ -612,35 +523,8 @@
         }
         
         Ok(())
->>>>>>> 9434edda
-    }
-}
-
-<<<<<<< HEAD
-#[derive(Debug, Clone, PartialEq, Eq)]
-/// Error type for foundation operations
-pub enum FoundationError {
-    /// Attempted to access an invalid pile index
-    InvalidPile,
-    
-    /// Attempted to add a non-Ace card to an empty foundation
-    NonAceOnEmptyPile,
-    
-    /// Card doesn't follow sequence rules (must be same suit, one rank higher)
-    InvalidSequence,
-    
-    /// Attempted to place card on a completed pile (King is already placed)
-    PileComplete,
-}
-
-impl std::fmt::Display for FoundationError {
-    fn fmt(&self, f: &mut std::fmt::Formatter<'_>) -> std::fmt::Result {
-        match self {
-            FoundationError::InvalidPile => write!(f, "Invalid foundation pile index"),
-            FoundationError::NonAceOnEmptyPile => write!(f, "Can only add Ace to empty foundation pile"),
-            FoundationError::InvalidSequence => write!(f, "Card must be one rank higher and same suit"),
-            FoundationError::PileComplete => write!(f, "Foundation pile is already complete"),
-=======
+    }
+
     /// Find which pile a card of the given suit should go to.
     ///
     /// This is used internally by `place_card()` to find the correct pile for automatic placement.
@@ -682,12 +566,12 @@
             if self.heights[i] == 0 {
                 return Some(i);
             }
->>>>>>> 9434edda
         }
         
         // No suitable pile found
         None
     }
+}
 
     /// Get the height (number of cards) of a foundation pile.
     ///
@@ -715,16 +599,10 @@
             4,
             "Foundations should have 4 piles"
         );
-<<<<<<< HEAD
-        for i in 0..foundations.pile_count() {
-            assert_eq!(
-                foundations.pile_height(i),
-=======
         for i in 0..FOUNDATION_COUNT {
             let location = FoundationLocation::new(i as u8).unwrap();
             assert_eq!(
                 foundations.height(location),
->>>>>>> 9434edda
                 0,
                 "Pile {} should be empty on initialization",
                 i
@@ -735,15 +613,6 @@
     #[test]
     fn can_add_card_to_empty_foundation() {
         let mut foundations = Foundations::new();
-<<<<<<< HEAD
-        let card = Card {
-            rank: Rank::Ace,
-            suit: Suit::Hearts,
-        };
-        foundations.place_card(0, card.clone()).unwrap();
-        assert_eq!(foundations.pile_height(0), 1);
-        assert_eq!(foundations.get_card(0), Some(&card));
-=======
         let card = Card::new(Rank::Ace, Suit::Hearts);
         let location = FoundationLocation::new(0).unwrap();
         foundations.place_card_at(location, card.clone()).unwrap();
@@ -753,7 +622,6 @@
         let top_card = foundations.get_card(location).unwrap().unwrap();
         assert_eq!(top_card.rank(), card.rank());
         assert_eq!(top_card.suit(), card.suit());
->>>>>>> 9434edda
     }
 
     #[test]
@@ -764,20 +632,6 @@
         let three = Card::new(Rank::Three, Suit::Hearts);
         let location = FoundationLocation::new(0).unwrap();
 
-<<<<<<< HEAD
-        foundations.place_card(0, ace.clone()).unwrap();
-        assert_eq!(foundations.get_card(0), Some(&ace));
-
-        foundations.place_card(0, two.clone()).unwrap();
-        assert_eq!(foundations.get_card(0), Some(&two));
-
-        foundations.place_card(0, three.clone()).unwrap();
-        assert_eq!(foundations.get_card(0), Some(&three));
-    }
-
-    // The following tests are no longer relevant, as Foundations no longer enforces game rules.
-    // Validation should be handled at a higher level.
-=======
         foundations.place_card_at(location, ace.clone()).unwrap();
         let top_card = foundations.get_card(location).unwrap().unwrap();
         assert_eq!(top_card.rank(), Rank::Ace);
@@ -866,44 +720,10 @@
         assert_eq!(foundations.find_pile_for_suit(Suit::Clubs), Some(2));
         assert_eq!(foundations.find_pile_for_suit(Suit::Spades), Some(3));
     }
->>>>>>> 9434edda
 
     #[test]
     fn find_pile_for_suit_returns_first_empty_pile_for_new_suit() {
         let mut foundations = Foundations::new();
-<<<<<<< HEAD
-        for rank in 1..=13 {
-            foundations.place_card(
-                0,
-                Card {
-                    rank: Rank::try_from(rank).unwrap(),
-                    suit: Suit::Hearts,
-                },
-            );
-            foundations.place_card(
-                1,
-                Card {
-                    rank: Rank::try_from(rank).unwrap(),
-                    suit: Suit::Diamonds,
-                },
-            );
-            foundations.place_card(
-                2,
-                Card {
-                    rank: Rank::try_from(rank).unwrap(),
-                    suit: Suit::Clubs,
-                },
-            );
-            foundations.place_card(
-                3,
-                Card {
-                    rank: Rank::try_from(rank).unwrap(),
-                    suit: Suit::Spades,
-                },
-            );
-        }
-        assert!(foundations.is_complete());
-=======
         
         // With all piles empty, first pile should be returned for any suit
         assert_eq!(foundations.find_pile_for_suit(Suit::Hearts), Some(0));
@@ -928,24 +748,11 @@
         
         // For final new suit, should return the last empty pile (index 3)
         assert_eq!(foundations.find_pile_for_suit(Suit::Spades), Some(3));
->>>>>>> 9434edda
     }
 
     #[test]
     fn find_pile_for_suit_returns_correct_pile_for_existing_suit() {
         let mut foundations = Foundations::new();
-<<<<<<< HEAD
-        for rank in 1..=12 {
-            foundations.place_card(
-                0,
-                Card {
-                    rank: Rank::try_from(rank).unwrap(),
-                    suit: Suit::Hearts,
-                },
-            ).unwrap();
-        }
-        assert!(!foundations.is_complete());
-=======
         
         // Place each suit in a specific pile
         let hearts_pile = FoundationLocation::new(0).unwrap();
@@ -1061,6 +868,5 @@
         let result = foundations.place_card(three_spades);
         assert!(result.is_err());
         assert!(matches!(result, Err(FoundationError::InvalidSequence { .. })));
->>>>>>> 9434edda
     }
 }