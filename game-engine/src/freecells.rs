//! FreeCells implementation for FreeCell game state.
//!
//! # Overview
//!
//! In FreeCell solitaire, freecells are temporary storage slots where any single card
//! can be placed. There are typically 4 freecells in a standard game, and each can
//! hold at most one card at a time. Freecells provide strategic flexibility by giving
//! the player temporary storage space to facilitate moving cards between tableaus and 
//! to foundations.
//!
//! This module provides:
//! - [`FreeCells`] - The main struct representing the set of freecells
//! - [`FreeCellError`] - Errors that can occur during freecell operations
//!
//! # Freecell Rules
//!
//! The rules for using freecells in FreeCell are:
//!
//! 1. Each freecell can hold at most one card
//! 2. Any card can be placed in an empty freecell
//! 3. Cards in freecells can be moved to tableau columns or foundation piles
//!    according to the game rules
//! 4. The number of freecells limits how many cards can be moved at once
//!
//! # Examples
//!
//! ```
//! use freecell_game_engine::freecells::{FreeCells, FreeCellError};
//! use freecell_game_engine::card::{Card, Rank, Suit};
//! use freecell_game_engine::location::FreecellLocation;
//!
//! // Create a new set of freecells
//! let mut freecells = FreeCells::new();
//! 
//! // Place a card in a specific freecell
//! let card = Card::new(Rank::Ace, Suit::Spades);
//! let location = FreecellLocation::new(0).unwrap();
//! freecells.place_card_at(location, card).unwrap();
//! 
//! // Place a card in any available freecell
//! let second_card = Card::new(Rank::King, Suit::Hearts);
//! let second_location = freecells.place_card(second_card).unwrap();
//! 
//! // Check if a cell has a card
//! assert!(freecells.get_card(location).unwrap().is_some());
//! 
//! // Remove a card from a freecell
//! let removed_card = freecells.remove_card(location).unwrap().unwrap();
//! assert_eq!(removed_card, card);
//! ```

use crate::card::Card;
<<<<<<< HEAD

#[derive(Clone, PartialEq, Eq, Hash)]
/// Represents the free cells where individual cards can be stored
pub struct FreeCells {
    cells: Vec<Option<Card>>,
}

impl FreeCells {
    /// Create a new freecells with the specified number of cells
    pub fn new() -> Self {
        Self { cells: vec![None; 4] }
    }
    
    /// Place a card in a freecell
    pub fn place_card(&mut self, cell_index: usize, card: Card) -> Result<(), FreeCellError> {
        if cell_index >= self.cells.len() {
            return Err(FreeCellError::InvalidCell);
        }
        
        if self.cells[cell_index].is_some() {
            return Err(FreeCellError::CellOccupied);
        }
        
        self.cells[cell_index] = Some(card);
        Ok(())
    }
    
    /// Remove and return a card from a freecell
    pub fn remove_card(&mut self, cell_index: usize) -> Result<Option<Card>, FreeCellError> {
        if cell_index >= self.cells.len() {
            return Err(FreeCellError::InvalidCell);
        }
        Ok(self.cells[cell_index].take())
    }
    
    /// Get a reference to a card in a freecell without removing it
    pub fn get_card(&self, cell_index: usize) -> Option<&Card> {
        if cell_index >= self.cells.len() {
            return None;
        }
        self.cells[cell_index].as_ref()
    }
    
    /// Get the number of freecells
    pub fn cell_count(&self) -> usize {
        self.cells.len()
    }
    
    /// Count the number of empty cells
    pub fn empty_cells_count(&self) -> usize {
        self.cells.iter().filter(|c| c.is_none()).count()
    }
    
    /// Check if a cell is empty
    pub fn is_cell_empty(&self, cell_index: usize) -> bool {
        cell_index < self.cells.len() && self.cells[cell_index].is_none()
    }
}

#[derive(Debug, Clone, PartialEq, Eq)]
/// Error type for freecell operations
pub enum FreeCellError {
    /// Attempted to access an invalid cell index
    InvalidCell,
    /// Attempted to place a card in an occupied cell
    CellOccupied,
}

impl std::fmt::Display for FreeCellError {
    fn fmt(&self, f: &mut std::fmt::Formatter<'_>) -> std::fmt::Result {
        match self {
            FreeCellError::InvalidCell => write!(f, "Invalid freecell index"),
            FreeCellError::CellOccupied => write!(f, "Freecell is already occupied"),
        }
    }
}

impl std::error::Error for FreeCellError {}

use std::fmt;

impl fmt::Debug for FreeCells {
    fn fmt(&self, f: &mut fmt::Formatter<'_>) -> fmt::Result {
        let mut debug_struct = f.debug_struct("FreeCells");
        for cell in 0..self.cell_count() {
            let cell_name = format!("cell_{}", cell);
            match self.get_card(cell) {
                Some(card) => debug_struct.field(&cell_name, &format!("{:?}", card)),
                None => debug_struct.field(&cell_name, &"[empty]"),
            };
        }
        debug_struct.finish()
=======
use crate::location::FreecellLocation;
use std::fmt;

/// The number of free cells in a standard FreeCell game.
pub const FREECELL_COUNT: usize = 4;

#[derive(Debug, Clone, Copy, PartialEq, Eq, Hash)]
/// Represents the free cells where individual cards can be stored.
///
/// # Overview
///
/// FreeCells are the 4 temporary storage slots in a FreeCell game where any
/// single card can be placed. Unlike tableaus and foundations which have placement
/// rules, any card can be placed in an empty freecell. A card in a freecell can then 
/// be moved to a tableau column or to a foundation pile according to the game rules.
///
/// Using freecells strategically is essential for solving FreeCell games, as they
/// provide the temporary space needed to rearrange cards.
///
/// # Examples
///
/// ```
/// use freecell_game_engine::freecells::FreeCells;
/// use freecell_game_engine::card::{Card, Rank, Suit};
/// use freecell_game_engine::location::FreecellLocation;
///
/// // Create a new empty set of freecells
/// let mut freecells = FreeCells::new();
///
/// // Place a card in cell 0
/// let card = Card::new(Rank::Ace, Suit::Spades);
/// let location = FreecellLocation::new(0).unwrap();
/// freecells.place_card_at(location, card).unwrap();
/// ```
pub struct FreeCells {
    cells: [Option<Card>; FREECELL_COUNT],
}

impl Default for FreeCells {
    /// Creates a new FreeCells instance with 4 empty cells
    fn default() -> Self {
        Self::new()
    }
}

impl FreeCells {
    /// Create a new set of freecells with 4 empty cells.
    ///
    /// # Examples
    ///
    /// ```
    /// use freecell_game_engine::freecells::{FreeCells, FREECELL_COUNT};
    ///
    /// let freecells = FreeCells::new();
    /// assert_eq!(freecells.empty_cells_count(), FREECELL_COUNT);
    /// ```
    pub fn new() -> Self {
        Self { cells: [None; FREECELL_COUNT] }
    }

    /// Place a card in the first available empty freecell automatically.
    ///
    /// This method finds an empty freecell, places the card there, and returns 
    /// the location where the card was placed.
    ///
    /// # Returns
    ///
    /// Returns the location where the card was placed.
    ///
    /// # Errors
    ///
    /// Returns `FreeCellError::NoEmptyCells` if all freecells are already occupied.
    ///
    /// # Examples
    ///
    /// ```
    /// use freecell_game_engine::freecells::FreeCells;
    /// use freecell_game_engine::card::{Card, Rank, Suit};
    ///
    /// let mut freecells = FreeCells::new();
    /// 
    /// // Place a card in any empty cell
    /// let card = Card::new(Rank::Ace, Suit::Spades);
    /// let location = freecells.place_card(card).unwrap();
    /// 
    /// // Verify the card was placed at the returned location
    /// assert_eq!(freecells.get_card(location).unwrap(), Some(&card));
    /// ```
    pub fn place_card(&mut self, card: Card) -> Result<FreecellLocation, FreeCellError> {
        for (idx, cell) in self.cells.iter_mut().enumerate() {
            if cell.is_none() {
                *cell = Some(card);
                return Ok(FreecellLocation::new(idx as u8).unwrap());
            }
        }
        Err(FreeCellError::NoEmptyCells)
    }

    /// Place a card in a freecell at the specified location.
    ///
    /// # Errors
    ///
    /// Returns `FreeCellError::CellOccupied` if the cell already contains a card.
    ///
    /// # Examples
    ///
    /// ```
    /// use freecell_game_engine::freecells::FreeCells;
    /// use freecell_game_engine::card::{Card, Rank, Suit};
    /// use freecell_game_engine::location::FreecellLocation;
    ///
    /// let mut freecells = FreeCells::new();
    /// let card = Card::new(Rank::Ace, Suit::Spades);
    /// freecells.place_card_at(FreecellLocation::new(0).unwrap(), card).unwrap();
    /// ```
    pub fn place_card_at(&mut self, location: FreecellLocation, card: Card) -> Result<(), FreeCellError> {
        // Validate first, without modifying state
        self.validate_card_placement(location, &card)?;
        
        // If validation passes, place the card
        let cell_index = location.index() as usize;
        self.cells[cell_index] = Some(card);
        Ok(())
    }
    
    /// Validates if a card can be legally placed in a freecell according to FreeCell rules.
    /// Does not modify any state - only provides validation.
    /// 
    /// # Rules checked:
    /// - The cell must be empty
    /// 
    /// # Errors
    ///
    /// Returns `FreeCellError::CellOccupied` if the cell already contains a card.
    ///
    /// # Examples
    ///
    /// ```
    /// use freecell_game_engine::freecells::FreeCells;
    /// use freecell_game_engine::card::{Card, Rank, Suit};
    /// use freecell_game_engine::location::FreecellLocation;
    ///
    /// let mut freecells = FreeCells::new();
    /// let card = Card::new(Rank::Ace, Suit::Hearts);
    /// let location = FreecellLocation::new(0).unwrap();
    /// 
    /// // Validate before placing
    /// assert!(freecells.validate_card_placement(location, &card).is_ok());
    /// 
    /// // Place the card
    /// freecells.place_card_at(location, card).unwrap();
    /// 
    /// // Trying to validate placing another card will fail
    /// let another_card = Card::new(Rank::Two, Suit::Hearts);
    /// assert!(freecells.validate_card_placement(location, &another_card).is_err());
    /// ```
    fn validate_card_placement(&self, location: FreecellLocation, card: &Card) -> Result<(), FreeCellError> {
        if let Some(existing_card) = self.cells[location.index() as usize] {
            return Err(FreeCellError::CellOccupied {
                cell_index: location.index(),
                existing_card,
                new_card: *card,
            });
        }
        Ok(())
    }
    
    /// Remove and return a card from a freecell at the specified index.
    ///
    /// Returns the card if one was present, or `None` if the cell was empty.
    ///
    /// # Errors
    ///
    /// Returns `FreeCellError::InvalidCell` if the index is out of bounds.
    ///
    /// # Examples
    ///
    /// ```
    /// use freecell_game_engine::freecells::FreeCells;
    /// use freecell_game_engine::card::{Card, Rank, Suit};
    /// use freecell_game_engine::location::FreecellLocation;
    ///
    /// let mut freecells = FreeCells::new();
    /// 
    /// // Place a card first
    /// let card = Card::new(Rank::Ace, Suit::Spades);
    /// let location = FreecellLocation::new(0).unwrap();
    /// freecells.place_card_at(location, card).unwrap();
    /// 
    /// // Then remove it
    /// let removed_card = freecells.remove_card(location).unwrap();
    /// assert_eq!(removed_card, Some(card));
    /// ```
    pub fn remove_card(&mut self, location: FreecellLocation) -> Result<Option<Card>, FreeCellError> {
        Ok(self.cells[location.index() as usize].take())
    }
    
    /// Get a reference to a card in a freecell without removing it.
    ///
    /// # Errors
    ///
    /// Returns `FreeCellError::InvalidCell` if the index is out of bounds.
    ///
    /// # Examples
    ///
    /// ```
    /// use freecell_game_engine::freecells::FreeCells;
    /// use freecell_game_engine::card::{Card, Rank, Suit};
    /// use freecell_game_engine::location::FreecellLocation;
    ///
    /// let mut freecells = FreeCells::new();
    /// let card = Card::new(Rank::Ace, Suit::Spades);
    /// let location = FreecellLocation::new(0).unwrap();
    /// freecells.place_card_at(location, card).unwrap();
    /// 
    /// // Get a reference to the card
    /// let card_ref = freecells.get_card(location).unwrap().unwrap();
    /// assert_eq!(card_ref, &card);
    /// ```
    pub fn get_card(&self, location: FreecellLocation) -> Result<Option<&Card>, FreeCellError> {
        Ok(self.cells[location.index() as usize].as_ref())
    }
    
    /// Count the number of empty cells.
    ///
    /// # Examples
    ///
    /// ```
    /// use freecell_game_engine::freecells::{FreeCells, FREECELL_COUNT};
    /// use freecell_game_engine::card::{Card, Rank, Suit};
    /// use freecell_game_engine::location::FreecellLocation;
    ///
    /// let mut freecells = FreeCells::new();
    /// assert_eq!(freecells.empty_cells_count(), FREECELL_COUNT);
    /// 
    /// // Place a card
    /// let location = FreecellLocation::new(0).unwrap();
    /// freecells.place_card_at(location, Card::new(Rank::Ace, Suit::Spades)).unwrap();
    /// assert_eq!(freecells.empty_cells_count(), 3);
    /// ```
    pub fn empty_cells_count(&self) -> usize {
        self.cells.iter().filter(|c| c.is_none()).count()
    }
    
    // is_cell_empty was removed in favor of using get_card().is_none()
    
    /// Returns an iterator over the non-empty cells, yielding (index, card reference) pairs.
    ///
    /// This iterator provides a convenient way to iterate through all occupied freecells
    /// without having to check each cell individually.
    ///
    /// # Examples
    ///
    /// ```
    /// use freecell_game_engine::freecells::FreeCells;
    /// use freecell_game_engine::card::{Card, Rank, Suit};
    /// use freecell_game_engine::location::FreecellLocation;
    ///
    /// let mut freecells = FreeCells::new();
    /// let location0 = FreecellLocation::new(0).unwrap();
    /// freecells.place_card_at(location0, Card::new(Rank::Ace, Suit::Spades)).unwrap();
    /// let location2 = FreecellLocation::new(2).unwrap();
    /// freecells.place_card_at(location2, Card::new(Rank::King, Suit::Hearts)).unwrap();
    /// 
    /// // Iterate through occupied cells
    /// let occupied: Vec<_> = freecells.occupied_cells().collect();
    /// assert_eq!(occupied.len(), 2);
    /// ```
    pub fn occupied_cells(&self) -> impl Iterator<Item = (usize, &Card)> + '_ {
        self.cells.iter()
            .enumerate()
            .filter_map(|(idx, cell)| cell.as_ref().map(|card| (idx, card)))
    }
}

#[derive(Debug, Clone, PartialEq, Eq)]
/// Error type for freecell operations.
///
/// This enum represents all the possible error conditions that can occur
/// when interacting with freecells.
///
/// # Examples
///
/// ```
/// use freecell_game_engine::freecells::{FreeCells, FreeCellError};
/// use freecell_game_engine::card::{Card, Rank, Suit};
/// use freecell_game_engine::location::FreecellLocation;
///
/// let mut freecells = FreeCells::new();
/// 
/// // Trying to place a card in an occupied cell
/// let location = FreecellLocation::new(0).unwrap();
/// freecells.place_card_at(location, Card::new(Rank::Ace, Suit::Spades)).unwrap();
/// let result = freecells.place_card_at(location, Card::new(Rank::Two, Suit::Hearts));
/// assert!(matches!(result, Err(FreeCellError::CellOccupied { .. })));
/// ```
pub enum FreeCellError {
    /// Attempted to access an invalid cell index.
    InvalidCell(u8),
    /// Attempted to place a card in an occupied cell.
    CellOccupied {
        cell_index: u8,
        existing_card: Card,
        new_card: Card,
    },
    /// Attempted to place a card but all cells are full.
    NoEmptyCells,
}

impl std::fmt::Display for FreeCellError {
    fn fmt(&self, f: &mut std::fmt::Formatter<'_>) -> std::fmt::Result {
        match self {
            FreeCellError::InvalidCell(index) => write!(f, "Invalid freecell index: {}", index),
            FreeCellError::CellOccupied { cell_index, existing_card, new_card } => write!(
                f,
                "Cannot place {} in freecell {}: already occupied by {}",
                new_card, cell_index, existing_card
            ),
            FreeCellError::NoEmptyCells => write!(f, "No empty freecells available"),
        }
    }
}

impl fmt::Display for FreeCells {
    fn fmt(&self, f: &mut std::fmt::Formatter<'_>) -> std::fmt::Result {
        writeln!(f, "FreeCells:")?;
        for i in 0..FREECELL_COUNT {
            let location = FreecellLocation::new(i as u8).unwrap();
            match self.get_card(location) {
                Ok(Some(card)) => writeln!(f, "  Cell {}: {}", i, card)?,
                Ok(None) => writeln!(f, "  Cell {}: Empty", i)?,
                Err(_) => writeln!(f, "  Cell {}: Invalid", i)?,
            }
        }
        Ok(())
>>>>>>> 9434edda
    }
}

impl std::error::Error for FreeCellError {}

#[cfg(test)]
mod tests {
    use super::*;
    use crate::{
        card::{Card, Suit},
        Rank,
    };

    #[test]
    fn freecells_initialize_with_four_empty_cells() {
        let freecells = FreeCells::new();
        assert_eq!(FREECELL_COUNT, 4, "FreeCells should have 4 cells");
        assert_eq!(
            freecells.empty_cells_count(),
            4,
            "All cells should be empty initially"
        );
        for i in 0..FREECELL_COUNT {
            let location = FreecellLocation::new(i as u8).unwrap();
            assert!(
                freecells.get_card(location).unwrap().is_none(),
                "Cell {} should be empty on initialization",
                i
            );
        }
    }

    #[test]
    fn can_add_card_to_empty_freecell() {
        let mut freecells = FreeCells::new();
<<<<<<< HEAD
        let card = Card {
            rank: Rank::Seven,
            suit: Suit::Hearts,
        };
        freecells.place_card(0, card.clone()).unwrap();
        assert!(!freecells.is_cell_empty(0));
        assert_eq!(freecells.empty_cells_count(), 3);
        assert_eq!(freecells.get_card(0), Some(&card));
=======
        let card = Card::new(Rank::Seven, Suit::Hearts);
        let location = FreecellLocation::new(0).unwrap();
        freecells.place_card_at(location, card).unwrap();
        assert!(freecells.get_card(location).unwrap().is_some());
        assert_eq!(freecells.empty_cells_count(), 3);
        assert_eq!(freecells.get_card(location).unwrap(), Some(&card));
>>>>>>> 9434edda
    }

    #[test]
    fn can_remove_card_from_freecell() {
        let mut freecells = FreeCells::new();
<<<<<<< HEAD
        let card = Card {
            rank: Rank::Seven,
            suit: Suit::Hearts,
        };
        freecells.place_card(0, card.clone()).unwrap();
        let removed_card = freecells.remove_card(0).unwrap();
        assert_eq!(removed_card, Some(card));
        assert!(freecells.is_cell_empty(0));
=======
        let card = Card::new(Rank::Seven, Suit::Hearts);
        let location = FreecellLocation::new(0).unwrap();
        freecells.place_card_at(location, card).unwrap();
        let removed_card = freecells.remove_card(location).unwrap();
        assert_eq!(removed_card, Some(card));
        assert!(freecells.get_card(location).unwrap().is_none());
>>>>>>> 9434edda
        assert_eq!(freecells.empty_cells_count(), 4);
    }

    #[test]
    fn removing_from_empty_freecell_returns_none() {
        let mut freecells = FreeCells::new();
<<<<<<< HEAD
        let removed = freecells.remove_card(0).unwrap();
        assert_eq!(removed, None);
        assert!(freecells.is_cell_empty(0));
=======
        let location = FreecellLocation::new(0).unwrap();
        let removed = freecells.remove_card(location).unwrap();
        assert_eq!(removed, None);
        assert!(freecells.get_card(location).unwrap().is_none());
>>>>>>> 9434edda
        assert_eq!(freecells.empty_cells_count(), 4);
    }

    #[test]
<<<<<<< HEAD
    fn adding_card_to_occupied_freecell_panics() {
        let mut freecells = FreeCells::new();
        let card1 = Card {
            rank: Rank::Seven,
            suit: Suit::Hearts,
        };
        let card2 = Card {
            rank: Rank::Six,
            suit: Suit::Spades,
        };
        freecells.place_card(0, card1).unwrap();
        let result = freecells.place_card(0, card2);
        assert!(matches!(result, Err(FreeCellError::CellOccupied)));
=======
    fn adding_card_to_occupied_freecell_errors() {
        let mut freecells = FreeCells::new();
        let card1 = Card::new(Rank::Seven, Suit::Hearts);
        let card2 = Card::new(Rank::Six, Suit::Spades);
        let location = FreecellLocation::new(0).unwrap();
        freecells.place_card_at(location, card1).unwrap();
        let result = freecells.place_card_at(location, card2);
        assert!(matches!(result, Err(FreeCellError::CellOccupied { .. })));
>>>>>>> 9434edda
    }

    // Note: With FreecellLocation, out-of-bounds errors are prevented at compile time.
    // We keep this test to ensure the underlying logic (if ever changed) is sound.
    #[test]
<<<<<<< HEAD
    fn freecell_index_out_of_bounds_errors() {
        let mut freecells = FreeCells::new();
        let result = freecells.place_card(
            4,
            Card {
                rank: Rank::Two,
                suit: Suit::Clubs,
            },
        );
        assert!(matches!(result, Err(FreeCellError::InvalidCell)));

        let mut freecells = FreeCells::new();
        let result = freecells.remove_card(4);
        assert!(matches!(result, Err(FreeCellError::InvalidCell)));

        let freecells = FreeCells::new();
        let card = freecells.get_card(4);
        assert_eq!(card, None);
=======
    fn freecell_location_prevents_out_of_bounds() {
        let mut freecells = FreeCells::new();
        let card = Card::new(Rank::Two, Suit::Clubs);
        
        // This will fail to compile if using an invalid index with FreecellLocation::new
        let valid_location = FreecellLocation::new(3).unwrap();
        assert!(freecells.place_card_at(valid_location, card).is_ok());

        // The following would not compile:
        // let invalid_location = FreecellLocation::new(4).unwrap();
    }

    #[test]
    fn occupied_cells_iterator_yields_non_empty_cells() {
        let mut freecells = FreeCells::new();
        let card1 = Card::new(Rank::Seven, Suit::Hearts);
        let card2 = Card::new(Rank::King, Suit::Hearts);
        let location1 = FreecellLocation::new(0).unwrap();
        let location2 = FreecellLocation::new(2).unwrap();
        freecells.place_card_at(location1, card1.clone()).unwrap();
        freecells.place_card_at(location2, card2.clone()).unwrap();

        let occupied: Vec<_> = freecells.occupied_cells().collect();
        assert_eq!(occupied.len(), 2);
        assert_eq!(occupied[0], (0, &card1));
        assert_eq!(occupied[1], (2, &card2));
    }

    #[test]
    fn can_iterate_over_occupied_cells() {
        let mut freecells = FreeCells::new();
        let card1 = Card::new(Rank::Seven, Suit::Hearts);
        let card2 = Card::new(Rank::Ace, Suit::Diamonds);
        let location1 = FreecellLocation::new(0).unwrap();
        let location2 = FreecellLocation::new(2).unwrap();
        
        freecells.place_card_at(location1, card1).unwrap();
        freecells.place_card_at(location2, card2).unwrap();
        
        let occupied: Vec<(usize, &Card)> = freecells.occupied_cells().collect();
        
        assert_eq!(occupied.len(), 2);
        assert_eq!(occupied[0], (0, &Card::new(Rank::Seven, Suit::Hearts)));
        assert_eq!(occupied[1], (2, &Card::new(Rank::Ace, Suit::Diamonds)));
    }

    #[test]
    fn can_place_card_in_any_empty_cell() {
        let mut freecells = FreeCells::new();
        let card1 = Card::new(Rank::Seven, Suit::Hearts);
        let card2 = Card::new(Rank::Six, Suit::Spades);
        let location1 = FreecellLocation::new(0).unwrap();
        
        // Place card in specific cell
        freecells.place_card_at(location1, card1.clone()).unwrap();
        // Place card in any empty cell
        let placed_location = freecells.place_card(card2.clone()).unwrap();
        
        assert_eq!(placed_location, FreecellLocation::new(1).unwrap());
        assert_eq!(freecells.get_card(placed_location).unwrap(), Some(&card2));
    }

    #[test]
    fn placing_when_cells_full_returns_error() {
        let mut freecells = FreeCells::new();
        
        // Fill all cells
        for i in 0..4 {
            let location = FreecellLocation::new(i).unwrap();
            freecells.place_card_at(location, Card::new(Rank::Ace, Suit::Hearts)).unwrap();
        }
        
        // Try to place another
        let result = freecells.place_card(Card::new(Rank::Five, Suit::Hearts));
        assert!(matches!(result, Err(FreeCellError::NoEmptyCells)));
    }

    // Note: is_cell_empty now uses FreecellLocation, which prevents invalid indices at compile time.
    // This test is removed as it's no longer applicable.

    #[test]
    fn error_implements_error_trait() {
        // Check that we can use FreeCellError with Box<dyn Error>
        fn returns_box_dyn_error() -> Result<(), Box<dyn std::error::Error>> {
            let mut freecells = FreeCells::new();
            let location = FreecellLocation::new(0).unwrap();
            freecells.place_card_at(location, Card::new(Rank::Ace, Suit::Hearts))?;
            freecells.place_card_at(location, Card::new(Rank::Two, Suit::Spades))?;
            Ok(())
        }

        let result = returns_box_dyn_error();
        assert!(result.is_err());
        
        // Convert to string to check Display implementation works
        let error_string = result.unwrap_err().to_string();
        assert!(error_string.contains("already occupied by"));
    }

    #[test]
    fn display_formatting_works() {
        let mut freecells = FreeCells::new();
        let location = FreecellLocation::new(1).unwrap();
        freecells.place_card_at(location, Card::new(Rank::King, Suit::Hearts)).unwrap();
        
        let display_output = format!("{}", freecells);
        assert!(display_output.contains("Cell 0: Empty"));
        assert!(display_output.contains("Cell 1:"));  // Assuming Card's Display includes the value
        assert!(display_output.contains("Cell 2: Empty"));
        assert!(display_output.contains("Cell 3: Empty"));
    }

    #[test]
    fn can_use_freecell_location() {
        let mut freecells = FreeCells::new();
        let card = Card::new(Rank::Ace, Suit::Spades);
        let location = FreecellLocation::new(0).unwrap();

        freecells.place_card_at(location, card.clone()).unwrap();
        assert_eq!(freecells.get_card(location).unwrap(), Some(&card));
        assert_eq!(freecells.remove_card(location).unwrap(), Some(card));
        assert_eq!(freecells.get_card(location).unwrap(), None);
>>>>>>> 9434edda
    }
}<|MERGE_RESOLUTION|>--- conflicted
+++ resolved
@@ -50,100 +50,6 @@
 //! ```
 
 use crate::card::Card;
-<<<<<<< HEAD
-
-#[derive(Clone, PartialEq, Eq, Hash)]
-/// Represents the free cells where individual cards can be stored
-pub struct FreeCells {
-    cells: Vec<Option<Card>>,
-}
-
-impl FreeCells {
-    /// Create a new freecells with the specified number of cells
-    pub fn new() -> Self {
-        Self { cells: vec![None; 4] }
-    }
-    
-    /// Place a card in a freecell
-    pub fn place_card(&mut self, cell_index: usize, card: Card) -> Result<(), FreeCellError> {
-        if cell_index >= self.cells.len() {
-            return Err(FreeCellError::InvalidCell);
-        }
-        
-        if self.cells[cell_index].is_some() {
-            return Err(FreeCellError::CellOccupied);
-        }
-        
-        self.cells[cell_index] = Some(card);
-        Ok(())
-    }
-    
-    /// Remove and return a card from a freecell
-    pub fn remove_card(&mut self, cell_index: usize) -> Result<Option<Card>, FreeCellError> {
-        if cell_index >= self.cells.len() {
-            return Err(FreeCellError::InvalidCell);
-        }
-        Ok(self.cells[cell_index].take())
-    }
-    
-    /// Get a reference to a card in a freecell without removing it
-    pub fn get_card(&self, cell_index: usize) -> Option<&Card> {
-        if cell_index >= self.cells.len() {
-            return None;
-        }
-        self.cells[cell_index].as_ref()
-    }
-    
-    /// Get the number of freecells
-    pub fn cell_count(&self) -> usize {
-        self.cells.len()
-    }
-    
-    /// Count the number of empty cells
-    pub fn empty_cells_count(&self) -> usize {
-        self.cells.iter().filter(|c| c.is_none()).count()
-    }
-    
-    /// Check if a cell is empty
-    pub fn is_cell_empty(&self, cell_index: usize) -> bool {
-        cell_index < self.cells.len() && self.cells[cell_index].is_none()
-    }
-}
-
-#[derive(Debug, Clone, PartialEq, Eq)]
-/// Error type for freecell operations
-pub enum FreeCellError {
-    /// Attempted to access an invalid cell index
-    InvalidCell,
-    /// Attempted to place a card in an occupied cell
-    CellOccupied,
-}
-
-impl std::fmt::Display for FreeCellError {
-    fn fmt(&self, f: &mut std::fmt::Formatter<'_>) -> std::fmt::Result {
-        match self {
-            FreeCellError::InvalidCell => write!(f, "Invalid freecell index"),
-            FreeCellError::CellOccupied => write!(f, "Freecell is already occupied"),
-        }
-    }
-}
-
-impl std::error::Error for FreeCellError {}
-
-use std::fmt;
-
-impl fmt::Debug for FreeCells {
-    fn fmt(&self, f: &mut fmt::Formatter<'_>) -> fmt::Result {
-        let mut debug_struct = f.debug_struct("FreeCells");
-        for cell in 0..self.cell_count() {
-            let cell_name = format!("cell_{}", cell);
-            match self.get_card(cell) {
-                Some(card) => debug_struct.field(&cell_name, &format!("{:?}", card)),
-                None => debug_struct.field(&cell_name, &"[empty]"),
-            };
-        }
-        debug_struct.finish()
-=======
 use crate::location::FreecellLocation;
 use std::fmt;
 
@@ -479,7 +385,6 @@
             }
         }
         Ok(())
->>>>>>> 9434edda
     }
 }
 
@@ -515,80 +420,37 @@
     #[test]
     fn can_add_card_to_empty_freecell() {
         let mut freecells = FreeCells::new();
-<<<<<<< HEAD
-        let card = Card {
-            rank: Rank::Seven,
-            suit: Suit::Hearts,
-        };
-        freecells.place_card(0, card.clone()).unwrap();
-        assert!(!freecells.is_cell_empty(0));
-        assert_eq!(freecells.empty_cells_count(), 3);
-        assert_eq!(freecells.get_card(0), Some(&card));
-=======
         let card = Card::new(Rank::Seven, Suit::Hearts);
         let location = FreecellLocation::new(0).unwrap();
         freecells.place_card_at(location, card).unwrap();
         assert!(freecells.get_card(location).unwrap().is_some());
         assert_eq!(freecells.empty_cells_count(), 3);
         assert_eq!(freecells.get_card(location).unwrap(), Some(&card));
->>>>>>> 9434edda
     }
 
     #[test]
     fn can_remove_card_from_freecell() {
         let mut freecells = FreeCells::new();
-<<<<<<< HEAD
-        let card = Card {
-            rank: Rank::Seven,
-            suit: Suit::Hearts,
-        };
-        freecells.place_card(0, card.clone()).unwrap();
-        let removed_card = freecells.remove_card(0).unwrap();
-        assert_eq!(removed_card, Some(card));
-        assert!(freecells.is_cell_empty(0));
-=======
         let card = Card::new(Rank::Seven, Suit::Hearts);
         let location = FreecellLocation::new(0).unwrap();
         freecells.place_card_at(location, card).unwrap();
         let removed_card = freecells.remove_card(location).unwrap();
         assert_eq!(removed_card, Some(card));
         assert!(freecells.get_card(location).unwrap().is_none());
->>>>>>> 9434edda
         assert_eq!(freecells.empty_cells_count(), 4);
     }
 
     #[test]
     fn removing_from_empty_freecell_returns_none() {
         let mut freecells = FreeCells::new();
-<<<<<<< HEAD
-        let removed = freecells.remove_card(0).unwrap();
-        assert_eq!(removed, None);
-        assert!(freecells.is_cell_empty(0));
-=======
         let location = FreecellLocation::new(0).unwrap();
         let removed = freecells.remove_card(location).unwrap();
         assert_eq!(removed, None);
         assert!(freecells.get_card(location).unwrap().is_none());
->>>>>>> 9434edda
         assert_eq!(freecells.empty_cells_count(), 4);
     }
 
     #[test]
-<<<<<<< HEAD
-    fn adding_card_to_occupied_freecell_panics() {
-        let mut freecells = FreeCells::new();
-        let card1 = Card {
-            rank: Rank::Seven,
-            suit: Suit::Hearts,
-        };
-        let card2 = Card {
-            rank: Rank::Six,
-            suit: Suit::Spades,
-        };
-        freecells.place_card(0, card1).unwrap();
-        let result = freecells.place_card(0, card2);
-        assert!(matches!(result, Err(FreeCellError::CellOccupied)));
-=======
     fn adding_card_to_occupied_freecell_errors() {
         let mut freecells = FreeCells::new();
         let card1 = Card::new(Rank::Seven, Suit::Hearts);
@@ -597,32 +459,11 @@
         freecells.place_card_at(location, card1).unwrap();
         let result = freecells.place_card_at(location, card2);
         assert!(matches!(result, Err(FreeCellError::CellOccupied { .. })));
->>>>>>> 9434edda
     }
 
     // Note: With FreecellLocation, out-of-bounds errors are prevented at compile time.
     // We keep this test to ensure the underlying logic (if ever changed) is sound.
     #[test]
-<<<<<<< HEAD
-    fn freecell_index_out_of_bounds_errors() {
-        let mut freecells = FreeCells::new();
-        let result = freecells.place_card(
-            4,
-            Card {
-                rank: Rank::Two,
-                suit: Suit::Clubs,
-            },
-        );
-        assert!(matches!(result, Err(FreeCellError::InvalidCell)));
-
-        let mut freecells = FreeCells::new();
-        let result = freecells.remove_card(4);
-        assert!(matches!(result, Err(FreeCellError::InvalidCell)));
-
-        let freecells = FreeCells::new();
-        let card = freecells.get_card(4);
-        assert_eq!(card, None);
-=======
     fn freecell_location_prevents_out_of_bounds() {
         let mut freecells = FreeCells::new();
         let card = Card::new(Rank::Two, Suit::Clubs);
@@ -745,6 +586,5 @@
         assert_eq!(freecells.get_card(location).unwrap(), Some(&card));
         assert_eq!(freecells.remove_card(location).unwrap(), Some(card));
         assert_eq!(freecells.get_card(location).unwrap(), None);
->>>>>>> 9434edda
     }
 }