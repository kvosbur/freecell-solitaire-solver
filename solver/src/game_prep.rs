<<<<<<< HEAD
use freecell_game_engine::action::Action;
=======
use freecell_game_engine::r#move::Move;
>>>>>>> 9434edda

pub fn get_game_solution(seed: u64) -> Vec<Action> {
    match seed {
        1 => vec![
<<<<<<< HEAD
            Action::TableauToFreecell {
                from_column: 5,
                to_cell: 0,
            }, // 1
            Action::TableauToFreecell {
                from_column: 5,
                to_cell: 1,
            }, // 2
            Action::TableauToFoundation {
                from_column: 5,
                to_pile: 0, // club
            }, // 3
            Action::FreecellToFoundation {
                from_cell: 1,
                to_pile: 0,
            }, // 4
            Action::TableauToFoundation {
                from_column: 5,
                to_pile: 1, // Spades
            }, // 5
            Action::TableauToFreecell {
                from_column: 6,
                to_cell: 1,
            }, // 6
            Action::TableauToTableau {
                from_column: 6,
                to_column: 5,
                card_count: 1,
            }, // 7
            Action::TableauToFreecell {
                from_column: 6,
                to_cell: 2,
            }, // 8
            Action::TableauToFoundation {
                from_column: 6,
                to_pile: 2, // hearts
            }, // 9
            Action::TableauToFoundation {
                from_column: 2,
                to_pile: 2,
            }, // 10
            Action::TableauToFreecell {
                from_column: 5,
                to_cell: 3,
            }, // 11
            Action::TableauToTableau {
                from_column: 5,
                to_column: 6,
                card_count: 1,
            }, // 11
            Action::FreecellToTableau {
                from_cell: 3,
                to_column: 6,
            }, // 11
            Action::TableauToTableau {
                from_column: 2,
                to_column: 1,
                card_count: 1,
            }, // 12
            Action::TableauToFreecell {
                from_column: 2,
                to_cell: 3,
            }, // 13
            Action::TableauToTableau {
                from_column: 2,
                to_column: 6,
                card_count: 1,
            }, // 14
            Action::TableauToTableau {
                from_column: 2,
                to_column: 6,
                card_count: 1,
            }, // 15
            Action::FreecellToTableau {
                from_cell: 1,
                to_column: 6,
            }, // 16
            Action::TableauToFreecell {
                from_column: 7,
                to_cell: 1,
            }, // 17
            Action::TableauToTableau {
                from_column: 7,
                to_column: 6,
                card_count: 1,
            }, // 18
            Action::TableauToTableau {
                from_column: 4,
                to_column: 6,
                card_count: 1,
            }, // 19
            Action::TableauToTableau {
                from_column: 4,
                to_column: 2,
                card_count: 1,
            }, // 20
            Action::TableauToTableau {
                from_column: 7,
                to_column: 2,
                card_count: 1,
            }, // 21
            Action::TableauToFoundation {
                from_column: 7,
                to_pile: 0,
            }, // 22
            Action::TableauToTableau {
                from_column: 0,
                to_column: 5,
                card_count: 1,
            }, // 23
            Action::TableauToTableau {
                from_column: 0,
                to_column: 2,
                card_count: 1,
            }, // 24
            Action::TableauToTableau {
                from_column: 0,
                to_column: 4,
                card_count: 1,
            }, // 25
            Action::TableauToFoundation {
                from_column: 0,
                to_pile: 0,
            }, // 26
            Action::TableauToFoundation {
                from_column: 0,
                to_pile: 1,
            }, // 27
            Action::TableauToFoundation {
                from_column: 7,
                to_pile: 2,
            }, // 28
            Action::TableauToFoundation {
                from_column: 4,
                to_pile: 1,
            }, // 29
            Action::TableauToFoundation {
                from_column: 4,
                to_pile: 2,
            }, // 30
            Action::FreecellToFoundation {
                from_cell: 3,
                to_pile: 1,
            }, // 31
            Action::TableauToFoundation {
                from_column: 7,
                to_pile: 2,
            }, // 32
            Action::TableauToFoundation {
                from_column: 3,
                to_pile: 2,
            }, // 33
            Action::TableauToTableau {
                from_column: 3,
                to_column: 0,
                card_count: 1,
            }, // 34
            Action::TableauToTableau {
                from_column: 3,
                to_column: 7,
                card_count: 1,
            }, // 35
            Action::TableauToFreecell {
                from_column: 1,
                to_cell: 3,
            }, // 36
            Action::TableauToTableau {
                from_column: 1,
                to_column: 7,
                card_count: 1,
            }, // 36
            Action::FreecellToTableau {
                from_cell: 3,
                to_column: 7,
            }, // 36
            Action::TableauToTableau {
                from_column: 4,
                to_column: 3,
                card_count: 1,
            }, // 37
            Action::TableauToFoundation {
                from_column: 4,
                to_pile: 3, //  diamonds
            }, // 38
            Action::TableauToTableau {
                from_column: 4,
                to_column: 6,
                card_count: 1,
            }, // 39
            Action::TableauToTableau {
                from_column: 1,
                to_column: 4,
                card_count: 1,
            }, // 40
            Action::TableauToTableau {
                from_column: 1,
                to_column: 3,
                card_count: 1,
            }, // 41
            Action::TableauToFoundation {
                from_column: 1,
                to_pile: 0,
            }, // 42
            Action::TableauToFreecell {
                from_column: 5,
                to_cell: 3,
            }, // 43
            Action::TableauToTableau {
                from_column: 5,
                to_column: 4,
                card_count: 1,
            }, // 43
            Action::FreecellToTableau {
                from_cell: 3,
                to_column: 4,
            }, // 43
            Action::TableauToTableau {
                from_column: 1,
                to_column: 5,
                card_count: 1,
            }, // 44
            Action::TableauToFreecell {
                from_column: 1,
                to_cell: 3,
            }, // 45
            Action::TableauToFoundation {
                from_column: 1,
                to_pile: 3,
            }, // 46
            Action::FreecellToFoundation {
                from_cell: 0,
                to_pile: 3,
            }, // 47
            Action::FreecellToFoundation {
                from_cell: 2,
                to_pile: 3,
            }, // 48
            Action::TableauToFoundation {
                from_column: 6,
                to_pile: 3,
            }, // 49
            Action::TableauToFoundation {
                from_column: 6,
                to_pile: 0,
            }, // 50
            Action::TableauToFreecell {
                from_column: 3,
                to_cell: 0,
            }, // 51
            Action::TableauToFreecell {
                from_column: 3,
                to_cell: 2,
            }, // 51
            Action::TableauToTableau {
                from_column: 3,
                to_column: 5,
                card_count: 1,
            }, // 51
            Action::FreecellToTableau {
                from_cell: 2,
                to_column: 5,
            }, // 51
            Action::FreecellToTableau {
                from_cell: 0,
                to_column: 5,
            }, // 51
            Action::TableauToFreecell {
                from_column: 3,
                to_cell: 0,
            }, // 52
            Action::TableauToFoundation {
                from_column: 3,
                to_pile: 1,
            }, // 53
            Action::TableauToFoundation {
                from_column: 2,
                to_pile: 3,
            }, // 54
            Action::TableauToFoundation {
                from_column: 4,
                to_pile: 1,
            }, // 55
            Action::TableauToFoundation {
                from_column: 2,
                to_pile: 1,
            }, // 56
            Action::TableauToFoundation {
                from_column: 4,
                to_pile: 2,
            }, // 57
            Action::TableauToFoundation {
                from_column: 6,
                to_pile: 3,
            }, // 58
            Action::TableauToFoundation {
                from_column: 4,
                to_pile: 1,
            }, // 59
            Action::TableauToFreecell {
                from_column: 0,
                to_cell: 2,
            }, // 60
            Action::TableauToTableau {
                from_column: 0,
                to_column: 4,
                card_count: 1,
            }, // 60
            Action::FreecellToTableau {
                from_cell: 2,
                to_column: 4,
            }, // 60
            Action::TableauToFreecell {
                from_column: 6,
                to_cell: 2,
            }, // 61  // moved 8
            Action::FreecellToTableau {
                from_cell: 1,
                to_column: 0,
            }, // 61
            Action::TableauToTableau {
                from_column: 6,
                to_column: 0,
                card_count: 1,
            }, // 61  // moved 9
            Action::FreecellToTableau {
                from_cell: 3,
                to_column: 1,
            }, // 61
            Action::FreecellToTableau {
                from_cell: 0,
                to_column: 1,
            }, // 61
            Action::TableauToFreecell {
                from_column: 6,
                to_cell: 0,
            }, // 61  // moved 10
            Action::TableauToTableau {
                from_column: 6,
                to_column: 4,
                card_count: 1,
            }, // 61// moved jack
            Action::TableauToFreecell {
                from_column: 6,
                to_cell: 3,
            }, // 61 // moved queen
            Action::TableauToFreecell {
                from_column: 6,
                to_cell: 1,
            }, // 61 // moved king
            Action::TableauToFoundation {
                from_column: 6,
                to_pile: 0,
            }, // 62
            Action::FreecellToFoundation {
                from_cell: 2,
                to_pile: 0,
            }, // 63
            Action::TableauToFoundation {
                from_column: 7,
                to_pile: 3,
            }, // 64
            Action::TableauToFoundation {
                from_column: 2,
                to_pile: 2,
            }, // 65
            Action::TableauToFoundation {
                from_column: 7,
                to_pile: 0,
            }, // 66
            Action::TableauToFoundation {
                from_column: 2,
                to_pile: 1,
            }, // 67
            Action::TableauToFoundation {
                from_column: 0,
                to_pile: 3,
            }, // 68
            Action::TableauToFoundation {
                from_column: 2,
                to_pile: 2,
            }, // 69
            Action::FreecellToFoundation {
                from_cell: 0,
                to_pile: 1,
            }, // 70
            Action::TableauToFoundation {
                from_column: 5,
                to_pile: 3,
            }, // 71
            Action::TableauToFoundation {
                from_column: 0,
                to_pile: 0,
            }, // 72
            Action::TableauToFoundation {
                from_column: 7,
                to_pile: 2,
            }, // 73
            Action::TableauToFoundation {
                from_column: 5,
                to_pile: 1,
            }, // 74
            Action::TableauToFoundation {
                from_column: 4,
                to_pile: 2,
            }, // 75
            Action::TableauToFoundation {
                from_column: 3,
                to_pile: 0,
            }, // 76
            Action::TableauToFoundation {
                from_column: 0,
                to_pile: 3,
            }, // 77
            Action::FreecellToFoundation {
                from_cell: 3,
                to_pile: 0,
            }, // 78
            Action::TableauToFoundation {
                from_column: 5,
                to_pile: 2,
            }, // 79
            Action::TableauToFoundation {
                from_column: 4,
                to_pile: 1,
            }, // 80
            Action::TableauToFoundation {
                from_column: 1,
                to_pile: 3,
            }, // 81
            Action::FreecellToFoundation {
                from_cell: 1,
                to_pile: 2,
            }, // 82
            Action::TableauToFoundation {
                from_column: 5,
                to_pile: 1,
            }, // 83
            Action::TableauToFoundation {
                from_column: 4,
                to_pile: 3,
            }, // 84
            Action::TableauToFoundation {
                from_column: 1,
                to_pile: 0,
            }, // 85
=======
            Move::tableau_to_freecell(5, 0).unwrap(), // 1
            Move::tableau_to_freecell(5, 1).unwrap(), // 2
            Move::tableau_to_foundation(5, 0).unwrap(), // 3
            Move::freecell_to_foundation(1, 0).unwrap(), // 4
            Move::tableau_to_foundation(5, 1).unwrap(), // 5
            Move::tableau_to_freecell(6, 1).unwrap(), // 6
            Move::tableau_to_tableau(6, 5, 1).unwrap(), // 7
            Move::tableau_to_freecell(6, 2).unwrap(), // 8
            Move::tableau_to_foundation(6, 2).unwrap(), // 9
            Move::tableau_to_foundation(2, 2).unwrap(), // 10
            Move::tableau_to_freecell(5, 3).unwrap(), // 11
            Move::tableau_to_tableau(5, 6, 1).unwrap(), // 11
            Move::freecell_to_tableau(3, 6).unwrap(), // 11
            Move::tableau_to_tableau(2, 1, 1).unwrap(), // 12
            Move::tableau_to_freecell(2, 3).unwrap(), // 13
            Move::tableau_to_tableau(2, 6, 1).unwrap(), // 14
            Move::tableau_to_tableau(2, 6, 1).unwrap(), // 15
            Move::freecell_to_tableau(1, 6).unwrap(), // 16
            Move::tableau_to_freecell(7, 1).unwrap(), // 17
            Move::tableau_to_tableau(7, 6, 1).unwrap(), // 18
            Move::tableau_to_tableau(4, 6, 1).unwrap(), // 19
            Move::tableau_to_tableau(4, 2, 1).unwrap(), // 20
            Move::tableau_to_tableau(7, 2, 1).unwrap(), // 21
            Move::tableau_to_foundation(7, 0).unwrap(), // 22
            Move::tableau_to_tableau(0, 5, 1).unwrap(), // 23
            Move::tableau_to_tableau(0, 2, 1).unwrap(), // 24
            Move::tableau_to_tableau(0, 4, 1).unwrap(), // 25
            Move::tableau_to_foundation(0, 0).unwrap(), // 26
            Move::tableau_to_foundation(0, 1).unwrap(), // 27
            Move::tableau_to_foundation(7, 2).unwrap(), // 28
            Move::tableau_to_foundation(4, 1).unwrap(), // 29
            Move::tableau_to_foundation(4, 2).unwrap(), // 30
            Move::freecell_to_foundation(3, 1).unwrap(), // 31
            Move::tableau_to_foundation(7, 2).unwrap(), // 32
            Move::tableau_to_foundation(3, 2).unwrap(), // 33
            Move::tableau_to_tableau(3, 0, 1).unwrap(), // 34
            Move::tableau_to_tableau(3, 7, 1).unwrap(), // 35
            Move::tableau_to_freecell(1, 3).unwrap(), // 36
            Move::tableau_to_tableau(1, 7, 1).unwrap(), // 36
            Move::freecell_to_tableau(3, 7).unwrap(), // 36
            Move::tableau_to_tableau(4, 3, 1).unwrap(), // 37
            Move::tableau_to_foundation(4, 3).unwrap(), // 38
            Move::tableau_to_tableau(4, 6, 1).unwrap(), // 39
            Move::tableau_to_tableau(1, 4, 1).unwrap(), // 40
            Move::tableau_to_tableau(1, 3, 1).unwrap(), // 41
            Move::tableau_to_foundation(1, 0).unwrap(), // 42
            Move::tableau_to_freecell(5, 3).unwrap(), // 43
            Move::tableau_to_tableau(5, 4, 1).unwrap(), // 43
            Move::freecell_to_tableau(3, 4).unwrap(), // 43
            Move::tableau_to_tableau(1, 5, 1).unwrap(), // 44
            Move::tableau_to_freecell(1, 3).unwrap(), // 45
            Move::tableau_to_foundation(1, 3).unwrap(), // 46
            Move::freecell_to_foundation(0, 3).unwrap(), // 47
            Move::freecell_to_foundation(2, 3).unwrap(), // 48
            Move::tableau_to_foundation(6, 3).unwrap(), // 49
            Move::tableau_to_foundation(6, 0).unwrap(), // 50
            Move::tableau_to_freecell(3, 0).unwrap(), // 51
            Move::tableau_to_freecell(3, 2).unwrap(), // 51
            Move::tableau_to_tableau(3, 5, 1).unwrap(), // 51
            Move::freecell_to_tableau(2, 5).unwrap(), // 51
            Move::freecell_to_tableau(0, 5).unwrap(), // 51
            Move::tableau_to_freecell(3, 0).unwrap(), // 52
            Move::tableau_to_foundation(3, 1).unwrap(), // 53
            Move::tableau_to_foundation(2, 3).unwrap(), // 54
            Move::tableau_to_foundation(4, 1).unwrap(), // 55
            Move::tableau_to_foundation(2, 1).unwrap(), // 56
            Move::tableau_to_foundation(4, 2).unwrap(), // 57
            Move::tableau_to_foundation(6, 3).unwrap(), // 58
            Move::tableau_to_foundation(4, 1).unwrap(), // 59
            Move::tableau_to_freecell(0, 2).unwrap(), // 60
            Move::tableau_to_tableau(0, 4, 1).unwrap(), // 60
            Move::freecell_to_tableau(2, 4).unwrap(), // 60
            Move::tableau_to_freecell(6, 2).unwrap(), // 61
            Move::freecell_to_tableau(1, 0).unwrap(), // 61
            Move::tableau_to_tableau(6, 0, 1).unwrap(), // 61
            Move::freecell_to_tableau(3, 1).unwrap(), // 61
            Move::freecell_to_tableau(0, 1).unwrap(), // 61
            Move::tableau_to_freecell(6, 0).unwrap(), // 61
            Move::tableau_to_tableau(6, 4, 1).unwrap(), // 61
            Move::tableau_to_freecell(6, 3).unwrap(), // 61
            Move::tableau_to_freecell(6, 1).unwrap(), // 61
            Move::tableau_to_foundation(6, 0).unwrap(), // 62
            Move::freecell_to_foundation(2, 0).unwrap(), // 63
            Move::tableau_to_foundation(7, 3).unwrap(), // 64
            Move::tableau_to_foundation(2, 2).unwrap(), // 65
            Move::tableau_to_foundation(7, 0).unwrap(), // 66
            Move::tableau_to_foundation(2, 1).unwrap(), // 67
            Move::tableau_to_foundation(0, 3).unwrap(), // 68
            Move::tableau_to_foundation(2, 2).unwrap(), // 69
            Move::freecell_to_foundation(0, 1).unwrap(), // 70
            Move::tableau_to_foundation(5, 3).unwrap(), // 71
            Move::tableau_to_foundation(0, 0).unwrap(), // 72
            Move::tableau_to_foundation(7, 2).unwrap(), // 73
            Move::tableau_to_foundation(5, 1).unwrap(), // 74
            Move::tableau_to_foundation(4, 2).unwrap(), // 75
            Move::tableau_to_foundation(3, 0).unwrap(), // 76
            Move::tableau_to_foundation(0, 3).unwrap(), // 77
            Move::freecell_to_foundation(3, 0).unwrap(), // 78
            Move::tableau_to_foundation(5, 2).unwrap(), // 79
            Move::tableau_to_foundation(4, 1).unwrap(), // 80
            Move::tableau_to_foundation(1, 3).unwrap(), // 81
            Move::freecell_to_foundation(1, 2).unwrap(), // 82
            Move::tableau_to_foundation(5, 1).unwrap(), // 83
            Move::tableau_to_foundation(4, 3).unwrap(), // 84
            Move::tableau_to_foundation(1, 0).unwrap(), // 85
>>>>>>> 9434edda
        ],
        _ => panic!("No solution for this seed"),
    }
}<|MERGE_RESOLUTION|>--- conflicted
+++ resolved
@@ -1,459 +1,8 @@
-<<<<<<< HEAD
-use freecell_game_engine::action::Action;
-=======
 use freecell_game_engine::r#move::Move;
->>>>>>> 9434edda
 
 pub fn get_game_solution(seed: u64) -> Vec<Action> {
     match seed {
         1 => vec![
-<<<<<<< HEAD
-            Action::TableauToFreecell {
-                from_column: 5,
-                to_cell: 0,
-            }, // 1
-            Action::TableauToFreecell {
-                from_column: 5,
-                to_cell: 1,
-            }, // 2
-            Action::TableauToFoundation {
-                from_column: 5,
-                to_pile: 0, // club
-            }, // 3
-            Action::FreecellToFoundation {
-                from_cell: 1,
-                to_pile: 0,
-            }, // 4
-            Action::TableauToFoundation {
-                from_column: 5,
-                to_pile: 1, // Spades
-            }, // 5
-            Action::TableauToFreecell {
-                from_column: 6,
-                to_cell: 1,
-            }, // 6
-            Action::TableauToTableau {
-                from_column: 6,
-                to_column: 5,
-                card_count: 1,
-            }, // 7
-            Action::TableauToFreecell {
-                from_column: 6,
-                to_cell: 2,
-            }, // 8
-            Action::TableauToFoundation {
-                from_column: 6,
-                to_pile: 2, // hearts
-            }, // 9
-            Action::TableauToFoundation {
-                from_column: 2,
-                to_pile: 2,
-            }, // 10
-            Action::TableauToFreecell {
-                from_column: 5,
-                to_cell: 3,
-            }, // 11
-            Action::TableauToTableau {
-                from_column: 5,
-                to_column: 6,
-                card_count: 1,
-            }, // 11
-            Action::FreecellToTableau {
-                from_cell: 3,
-                to_column: 6,
-            }, // 11
-            Action::TableauToTableau {
-                from_column: 2,
-                to_column: 1,
-                card_count: 1,
-            }, // 12
-            Action::TableauToFreecell {
-                from_column: 2,
-                to_cell: 3,
-            }, // 13
-            Action::TableauToTableau {
-                from_column: 2,
-                to_column: 6,
-                card_count: 1,
-            }, // 14
-            Action::TableauToTableau {
-                from_column: 2,
-                to_column: 6,
-                card_count: 1,
-            }, // 15
-            Action::FreecellToTableau {
-                from_cell: 1,
-                to_column: 6,
-            }, // 16
-            Action::TableauToFreecell {
-                from_column: 7,
-                to_cell: 1,
-            }, // 17
-            Action::TableauToTableau {
-                from_column: 7,
-                to_column: 6,
-                card_count: 1,
-            }, // 18
-            Action::TableauToTableau {
-                from_column: 4,
-                to_column: 6,
-                card_count: 1,
-            }, // 19
-            Action::TableauToTableau {
-                from_column: 4,
-                to_column: 2,
-                card_count: 1,
-            }, // 20
-            Action::TableauToTableau {
-                from_column: 7,
-                to_column: 2,
-                card_count: 1,
-            }, // 21
-            Action::TableauToFoundation {
-                from_column: 7,
-                to_pile: 0,
-            }, // 22
-            Action::TableauToTableau {
-                from_column: 0,
-                to_column: 5,
-                card_count: 1,
-            }, // 23
-            Action::TableauToTableau {
-                from_column: 0,
-                to_column: 2,
-                card_count: 1,
-            }, // 24
-            Action::TableauToTableau {
-                from_column: 0,
-                to_column: 4,
-                card_count: 1,
-            }, // 25
-            Action::TableauToFoundation {
-                from_column: 0,
-                to_pile: 0,
-            }, // 26
-            Action::TableauToFoundation {
-                from_column: 0,
-                to_pile: 1,
-            }, // 27
-            Action::TableauToFoundation {
-                from_column: 7,
-                to_pile: 2,
-            }, // 28
-            Action::TableauToFoundation {
-                from_column: 4,
-                to_pile: 1,
-            }, // 29
-            Action::TableauToFoundation {
-                from_column: 4,
-                to_pile: 2,
-            }, // 30
-            Action::FreecellToFoundation {
-                from_cell: 3,
-                to_pile: 1,
-            }, // 31
-            Action::TableauToFoundation {
-                from_column: 7,
-                to_pile: 2,
-            }, // 32
-            Action::TableauToFoundation {
-                from_column: 3,
-                to_pile: 2,
-            }, // 33
-            Action::TableauToTableau {
-                from_column: 3,
-                to_column: 0,
-                card_count: 1,
-            }, // 34
-            Action::TableauToTableau {
-                from_column: 3,
-                to_column: 7,
-                card_count: 1,
-            }, // 35
-            Action::TableauToFreecell {
-                from_column: 1,
-                to_cell: 3,
-            }, // 36
-            Action::TableauToTableau {
-                from_column: 1,
-                to_column: 7,
-                card_count: 1,
-            }, // 36
-            Action::FreecellToTableau {
-                from_cell: 3,
-                to_column: 7,
-            }, // 36
-            Action::TableauToTableau {
-                from_column: 4,
-                to_column: 3,
-                card_count: 1,
-            }, // 37
-            Action::TableauToFoundation {
-                from_column: 4,
-                to_pile: 3, //  diamonds
-            }, // 38
-            Action::TableauToTableau {
-                from_column: 4,
-                to_column: 6,
-                card_count: 1,
-            }, // 39
-            Action::TableauToTableau {
-                from_column: 1,
-                to_column: 4,
-                card_count: 1,
-            }, // 40
-            Action::TableauToTableau {
-                from_column: 1,
-                to_column: 3,
-                card_count: 1,
-            }, // 41
-            Action::TableauToFoundation {
-                from_column: 1,
-                to_pile: 0,
-            }, // 42
-            Action::TableauToFreecell {
-                from_column: 5,
-                to_cell: 3,
-            }, // 43
-            Action::TableauToTableau {
-                from_column: 5,
-                to_column: 4,
-                card_count: 1,
-            }, // 43
-            Action::FreecellToTableau {
-                from_cell: 3,
-                to_column: 4,
-            }, // 43
-            Action::TableauToTableau {
-                from_column: 1,
-                to_column: 5,
-                card_count: 1,
-            }, // 44
-            Action::TableauToFreecell {
-                from_column: 1,
-                to_cell: 3,
-            }, // 45
-            Action::TableauToFoundation {
-                from_column: 1,
-                to_pile: 3,
-            }, // 46
-            Action::FreecellToFoundation {
-                from_cell: 0,
-                to_pile: 3,
-            }, // 47
-            Action::FreecellToFoundation {
-                from_cell: 2,
-                to_pile: 3,
-            }, // 48
-            Action::TableauToFoundation {
-                from_column: 6,
-                to_pile: 3,
-            }, // 49
-            Action::TableauToFoundation {
-                from_column: 6,
-                to_pile: 0,
-            }, // 50
-            Action::TableauToFreecell {
-                from_column: 3,
-                to_cell: 0,
-            }, // 51
-            Action::TableauToFreecell {
-                from_column: 3,
-                to_cell: 2,
-            }, // 51
-            Action::TableauToTableau {
-                from_column: 3,
-                to_column: 5,
-                card_count: 1,
-            }, // 51
-            Action::FreecellToTableau {
-                from_cell: 2,
-                to_column: 5,
-            }, // 51
-            Action::FreecellToTableau {
-                from_cell: 0,
-                to_column: 5,
-            }, // 51
-            Action::TableauToFreecell {
-                from_column: 3,
-                to_cell: 0,
-            }, // 52
-            Action::TableauToFoundation {
-                from_column: 3,
-                to_pile: 1,
-            }, // 53
-            Action::TableauToFoundation {
-                from_column: 2,
-                to_pile: 3,
-            }, // 54
-            Action::TableauToFoundation {
-                from_column: 4,
-                to_pile: 1,
-            }, // 55
-            Action::TableauToFoundation {
-                from_column: 2,
-                to_pile: 1,
-            }, // 56
-            Action::TableauToFoundation {
-                from_column: 4,
-                to_pile: 2,
-            }, // 57
-            Action::TableauToFoundation {
-                from_column: 6,
-                to_pile: 3,
-            }, // 58
-            Action::TableauToFoundation {
-                from_column: 4,
-                to_pile: 1,
-            }, // 59
-            Action::TableauToFreecell {
-                from_column: 0,
-                to_cell: 2,
-            }, // 60
-            Action::TableauToTableau {
-                from_column: 0,
-                to_column: 4,
-                card_count: 1,
-            }, // 60
-            Action::FreecellToTableau {
-                from_cell: 2,
-                to_column: 4,
-            }, // 60
-            Action::TableauToFreecell {
-                from_column: 6,
-                to_cell: 2,
-            }, // 61  // moved 8
-            Action::FreecellToTableau {
-                from_cell: 1,
-                to_column: 0,
-            }, // 61
-            Action::TableauToTableau {
-                from_column: 6,
-                to_column: 0,
-                card_count: 1,
-            }, // 61  // moved 9
-            Action::FreecellToTableau {
-                from_cell: 3,
-                to_column: 1,
-            }, // 61
-            Action::FreecellToTableau {
-                from_cell: 0,
-                to_column: 1,
-            }, // 61
-            Action::TableauToFreecell {
-                from_column: 6,
-                to_cell: 0,
-            }, // 61  // moved 10
-            Action::TableauToTableau {
-                from_column: 6,
-                to_column: 4,
-                card_count: 1,
-            }, // 61// moved jack
-            Action::TableauToFreecell {
-                from_column: 6,
-                to_cell: 3,
-            }, // 61 // moved queen
-            Action::TableauToFreecell {
-                from_column: 6,
-                to_cell: 1,
-            }, // 61 // moved king
-            Action::TableauToFoundation {
-                from_column: 6,
-                to_pile: 0,
-            }, // 62
-            Action::FreecellToFoundation {
-                from_cell: 2,
-                to_pile: 0,
-            }, // 63
-            Action::TableauToFoundation {
-                from_column: 7,
-                to_pile: 3,
-            }, // 64
-            Action::TableauToFoundation {
-                from_column: 2,
-                to_pile: 2,
-            }, // 65
-            Action::TableauToFoundation {
-                from_column: 7,
-                to_pile: 0,
-            }, // 66
-            Action::TableauToFoundation {
-                from_column: 2,
-                to_pile: 1,
-            }, // 67
-            Action::TableauToFoundation {
-                from_column: 0,
-                to_pile: 3,
-            }, // 68
-            Action::TableauToFoundation {
-                from_column: 2,
-                to_pile: 2,
-            }, // 69
-            Action::FreecellToFoundation {
-                from_cell: 0,
-                to_pile: 1,
-            }, // 70
-            Action::TableauToFoundation {
-                from_column: 5,
-                to_pile: 3,
-            }, // 71
-            Action::TableauToFoundation {
-                from_column: 0,
-                to_pile: 0,
-            }, // 72
-            Action::TableauToFoundation {
-                from_column: 7,
-                to_pile: 2,
-            }, // 73
-            Action::TableauToFoundation {
-                from_column: 5,
-                to_pile: 1,
-            }, // 74
-            Action::TableauToFoundation {
-                from_column: 4,
-                to_pile: 2,
-            }, // 75
-            Action::TableauToFoundation {
-                from_column: 3,
-                to_pile: 0,
-            }, // 76
-            Action::TableauToFoundation {
-                from_column: 0,
-                to_pile: 3,
-            }, // 77
-            Action::FreecellToFoundation {
-                from_cell: 3,
-                to_pile: 0,
-            }, // 78
-            Action::TableauToFoundation {
-                from_column: 5,
-                to_pile: 2,
-            }, // 79
-            Action::TableauToFoundation {
-                from_column: 4,
-                to_pile: 1,
-            }, // 80
-            Action::TableauToFoundation {
-                from_column: 1,
-                to_pile: 3,
-            }, // 81
-            Action::FreecellToFoundation {
-                from_cell: 1,
-                to_pile: 2,
-            }, // 82
-            Action::TableauToFoundation {
-                from_column: 5,
-                to_pile: 1,
-            }, // 83
-            Action::TableauToFoundation {
-                from_column: 4,
-                to_pile: 3,
-            }, // 84
-            Action::TableauToFoundation {
-                from_column: 1,
-                to_pile: 0,
-            }, // 85
-=======
             Move::tableau_to_freecell(5, 0).unwrap(), // 1
             Move::tableau_to_freecell(5, 1).unwrap(), // 2
             Move::tableau_to_foundation(5, 0).unwrap(), // 3
@@ -559,7 +108,6 @@
             Move::tableau_to_foundation(5, 1).unwrap(), // 83
             Move::tableau_to_foundation(4, 3).unwrap(), // 84
             Move::tableau_to_foundation(1, 0).unwrap(), // 85
->>>>>>> 9434edda
         ],
         _ => panic!("No solution for this seed"),
     }
