//! FreeCell Solitaire Solver
//!
//! This application finds solutions to FreeCell solitaire games using the
//! shared game-engine library.
mod game_prep;
mod strategies;
pub mod packed_state;

<<<<<<< HEAD
use freecell_game_engine::generation::GameGenerator;
use strategies::StrategyRegistry;
use std::sync::Arc;
use clap::{Arg, Command};
mod harness;
=======
use freecell_game_engine::generation::generate_deal;
use strategies::strat5::solve;
>>>>>>> 9434edda

fn do_benchmark(strategy_name: &str, timeout_secs: u64) {
    let seed = 1;
    let mut move_count_to_undue: usize = 32;
    let game_state_initial = generate_deal(seed).unwrap();
    let solution = game_prep::get_game_solution(seed);

    let registry = StrategyRegistry::auto_discover();
    let strategy = registry.get_strategy(strategy_name)
        .unwrap_or_else(|_| panic!("Strategy '{}' not found", strategy_name));

    while move_count_to_undue < solution.len() {
        let mut game_state = game_state_initial.clone();
        println!(
            "Trying to undue {} moves from solution of length {}",
            move_count_to_undue,
            solution.len()
        );
        let subset_moves_to_apply = solution[0..solution.len() - move_count_to_undue].to_vec();
        for m in &subset_moves_to_apply {
            game_state.execute_move(m).unwrap();
        }
        let result = harness::harness(strategy.clone(), game_state.clone(), timeout_secs);
        if result.solved {
            println!("Succeeded with {} moves undone", move_count_to_undue);
            move_count_to_undue += 1;
        } else {
            println!("Failed with {} moves undone", move_count_to_undue);
            break;
        }
    }
    println!(
        "Benchmark completed. Last successful move count to undue: {}",
        move_count_to_undue - 1
    );
}

fn do_adhoc(strategy_name: &str, timeout_secs: u64) {
    let seed = 1;
    let move_count_to_undue = 40; // Change this to test different scenarios
<<<<<<< HEAD
    let mut game_generator = GameGenerator::new(seed);
    game_generator.generate();
=======
    let allowed_timeout_secs = 60 * 60 * 24; // 24 hours
    let game_state_initial = generate_deal(seed).unwrap();
>>>>>>> 9434edda
    let solution = game_prep::get_game_solution(seed);
    let mut game_state = game_state_initial.clone();

    let subset_moves_to_apply = solution[0..solution.len() - move_count_to_undue].to_vec();
    for m in &subset_moves_to_apply {
        game_state.execute_move(m).unwrap();
    }
    println!("Game state generated for seed {}", seed);

    let registry = StrategyRegistry::auto_discover();
    let strategy = registry.get_strategy(strategy_name)
        .unwrap_or_else(|_| panic!("Strategy '{}' not found", strategy_name));
    let result = harness::harness(strategy, game_state.clone(), timeout_secs);
    if result.solved {
        println!(
            "Successfully solved the game with {} moves undone",
            move_count_to_undue
        );
    } else {
        println!(
            "Failed to solve the game with {} moves undone",
            move_count_to_undue
        );
    }
}

fn main() {
    let matches = Command::new("freecell-solver")
        .version("1.0")
        .about("FreeCell Solitaire Solver with pluggable strategies")
        .arg(
            Arg::new("strategy")
                .short('s')
                .long("strategy")
                .value_name("STRATEGY")
                .help("Strategy to use (strat1, strat2, strat3, strat4, strat5)")
                .default_value("strat5")
        )
        .arg(
            Arg::new("list-strategies")
                .long("list-strategies")
                .help("List available strategies")
                .action(clap::ArgAction::SetTrue)
        )
        .arg(
            Arg::new("timeout")
                .short('t')
                .long("timeout")
                .value_name("SECONDS")
                .help("Timeout in seconds")
                .default_value("86400") // 24 hours
        )
        .arg(
            Arg::new("benchmark")
                .short('b')
                .long("benchmark")
                .help("Run benchmark mode")
                .action(clap::ArgAction::SetTrue)
        )
        .get_matches();

    let registry = StrategyRegistry::auto_discover();

    // Handle list strategies
    if matches.get_flag("list-strategies") {
        println!("Available strategies:");
        for (name, description) in registry.list_strategies() {
            println!("  {}: {}", name, description);
        }
        return;
    }

    // Set strategy
    let strategy_name = matches.get_one::<String>("strategy").unwrap();
    println!("Using strategy: {}", strategy_name);

    // Get timeout
    let timeout_secs: u64 = matches.get_one::<String>("timeout")
        .unwrap()
        .parse()
        .expect("Invalid timeout value");

    if matches.get_flag("benchmark") {
        do_benchmark(strategy_name, timeout_secs);
    } else {
        do_adhoc(strategy_name, timeout_secs);
    }
}<|MERGE_RESOLUTION|>--- conflicted
+++ resolved
@@ -6,16 +6,12 @@
 mod strategies;
 pub mod packed_state;
 
-<<<<<<< HEAD
-use freecell_game_engine::generation::GameGenerator;
 use strategies::StrategyRegistry;
 use std::sync::Arc;
 use clap::{Arg, Command};
 mod harness;
-=======
 use freecell_game_engine::generation::generate_deal;
 use strategies::strat5::solve;
->>>>>>> 9434edda
 
 fn do_benchmark(strategy_name: &str, timeout_secs: u64) {
     let seed = 1;
@@ -56,13 +52,8 @@
 fn do_adhoc(strategy_name: &str, timeout_secs: u64) {
     let seed = 1;
     let move_count_to_undue = 40; // Change this to test different scenarios
-<<<<<<< HEAD
-    let mut game_generator = GameGenerator::new(seed);
-    game_generator.generate();
-=======
     let allowed_timeout_secs = 60 * 60 * 24; // 24 hours
     let game_state_initial = generate_deal(seed).unwrap();
->>>>>>> 9434edda
     let solution = game_prep::get_game_solution(seed);
     let mut game_state = game_state_initial.clone();
 
