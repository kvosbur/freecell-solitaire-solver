<<<<<<< HEAD
use freecell_game_engine::{GameState, PackedGameState};
use freecell_game_engine::action::Action;
=======
use freecell_game_engine::{r#move::Move, GameState};
use crate::packed_state::PackedGameState;
>>>>>>> 9434edda
use lru::LruCache;
use std::num::NonZeroUsize;
use std::time::Instant;

struct Counter {
    count: u64,
    start: Instant,
    cancel_flag: Option<std::sync::Arc<std::sync::atomic::AtomicBool>>,
}

/// Attempts to solve the given FreeCell game state using recursive DFS with LRU cache for visited states.
fn dfs(
    game: &mut GameState,
    path: &mut Vec<Action>,
    counter: &mut Counter,
    visited: &mut LruCache<PackedGameState, ()>,
) -> bool {
    if counter
        .cancel_flag
        .as_ref()
        .map_or(false, |flag| flag.load(std::sync::atomic::Ordering::SeqCst))
    {
        return false;
    }
<<<<<<< HEAD
    if game.is_won() {
=======
    if game.is_won().unwrap_or(false) {
>>>>>>> 9434edda
        return true;
    }
    if path.len() > 200 {
        // Limit the depth to prevent excessive recursion
        return false;
    }
    let packed = PackedGameState::from_game_state(game);
    if visited.put(packed, ()).is_some() {
        // Already visited this state (recently)
        return false;
    }
    let moves = game.get_available_moves();
    for m in moves {
        if game.execute_move(&m).is_ok() {
            path.push(m.clone());
            if dfs(game, path, counter, visited) {
                return true;
            }
            path.pop();
            game.undo_move(&m);
        }
    }
    counter.count += 1;
    if counter.count % 1000000 == 0 {
        println!(
            "Checked {} game states, time:{:?}",
            counter.count,
            counter.start.elapsed()
        );
    }
    false
}

pub fn solve_with_cancel(
    mut game_state: GameState,
    cancel_flag: std::sync::Arc<std::sync::atomic::AtomicBool>,
) -> bool {
    println!("Solving FreeCell game using strategy 5 (LRU) with cancellation support...");
    let mut path = Vec::new();
    let mut counter = Counter {
        count: 0,
        start: Instant::now(),
        cancel_flag: Some(cancel_flag.clone()),
    };
    // Set LRU cache size here (e.g., 10 million entries)
    let lru_size = NonZeroUsize::new(250_000_000).unwrap();
    let mut visited = LruCache::new(lru_size);
    let result = dfs(&mut game_state, &mut path, &mut counter, &mut visited);
    if result {
        println!(
            "Solution found! {:?} moves {:?} time",
            path.len(),
            counter.start.elapsed()
        );
    }
    return result;
}

pub fn solve(mut game: GameState) {
    println!("Solving FreeCell game using strategy 5 (LRU)...");
    let mut path = Vec::new();
    let mut counter = Counter {
        count: 0,
        start: Instant::now(),
        cancel_flag: None,
    };
    // Set LRU cache size here (e.g., 10 million entries)
    let lru_size = NonZeroUsize::new(250_000_000).unwrap();
    let mut visited = LruCache::new(lru_size);
    if dfs(&mut game, &mut path, &mut counter, &mut visited) {
        println!(
            "Solution found! {:?} moves {:?} time",
            path.len(),
            counter.start.elapsed()
        );
        // for m in path {
        //     println!("{:?}", m);
        // }
    } else {
        println!("No solution found.");
    }
}<|MERGE_RESOLUTION|>--- conflicted
+++ resolved
@@ -1,10 +1,5 @@
-<<<<<<< HEAD
-use freecell_game_engine::{GameState, PackedGameState};
-use freecell_game_engine::action::Action;
-=======
 use freecell_game_engine::{r#move::Move, GameState};
 use crate::packed_state::PackedGameState;
->>>>>>> 9434edda
 use lru::LruCache;
 use std::num::NonZeroUsize;
 use std::time::Instant;
@@ -29,11 +24,7 @@
     {
         return false;
     }
-<<<<<<< HEAD
-    if game.is_won() {
-=======
     if game.is_won().unwrap_or(false) {
->>>>>>> 9434edda
         return true;
     }
     if path.len() > 200 {
