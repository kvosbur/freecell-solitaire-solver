<<<<<<< HEAD
use freecell_game_engine::action::Action;
=======
use freecell_game_engine::r#move::Move;
>>>>>>> 9434edda
use freecell_game_engine::GameState;
use std::collections::HashSet;
use std::time::Instant;

struct Counter {
    count: u64,
    start: Instant,
    cancel_flag: Option<std::sync::Arc<std::sync::atomic::AtomicBool>>,
}

pub fn solve_with_cancel(
    game_state: GameState,
    cancel_flag: std::sync::Arc<std::sync::atomic::AtomicBool>,
) -> bool {
    println!("Solving FreeCell game using strategy 1 with cancellation support...");
    let mut path = Vec::new();
    let mut counter = Counter {
        count: 0,
        start: Instant::now(),
        cancel_flag: Some(cancel_flag.clone()),
    };
    let mut visited = HashSet::new();
    let result = dfs(game_state, &mut path, &mut counter, &mut visited);
    if result {
        println!(
            "Solution found! {:?} moves {:?} time",
            path.len(),
            counter.start.elapsed()
        );
    }
    return result;
}

/// Attempts to solve the given FreeCell game state using recursive DFS.
pub fn solve(game: GameState) {
    println!("Solving FreeCell game using strategy 1...");
    let mut path = Vec::new();
    let mut counter = Counter {
        count: 0,
        start: Instant::now(),
        cancel_flag: None,
    };
    let mut visited = HashSet::new();
    if dfs(game, &mut path, &mut counter, &mut visited) {
        println!(
            "Solution found! {:?} moves {:?} time",
            path.len(),
            counter.start.elapsed()
        );
        // for m in path {
        //     println!("{:?}", m);
        // }
    } else {
        println!("No solution found.");
    }
}

fn dfs(
    game: GameState,
    path: &mut Vec<Action>,
    counter: &mut Counter,
    visited: &mut HashSet<GameState>,
) -> bool {
    if counter
        .cancel_flag
        .as_ref()
        .map_or(false, |flag| flag.load(std::sync::atomic::Ordering::SeqCst))
    {
        return false;
    }
<<<<<<< HEAD
    if game.is_won() {
=======
    if game.is_won().unwrap_or(false) {
>>>>>>> 9434edda
        return true;
    }
    if path.len() > 200 {
        // Limit the depth to prevent excessive recursion
        return false;
    }
    if !visited.insert(game.clone()) {
        // Already visited this state
        return false;
    }
    let moves = game.get_available_moves();
    for m in moves {
        let mut cloned = game.clone();
        if cloned.execute_move(&m).is_ok() {
            path.push(m.clone());
            if dfs(cloned, path, counter, visited) {
                return true;
            }
            path.pop();
        }
    }
    counter.count += 1;
    if counter.count % 100000 == 0 {
        println!(
            "Checked {} game states, time:{:?}",
            counter.count,
            counter.start.elapsed()
        );
    }
    false
}<|MERGE_RESOLUTION|>--- conflicted
+++ resolved
@@ -1,8 +1,4 @@
-<<<<<<< HEAD
-use freecell_game_engine::action::Action;
-=======
 use freecell_game_engine::r#move::Move;
->>>>>>> 9434edda
 use freecell_game_engine::GameState;
 use std::collections::HashSet;
 use std::time::Instant;
@@ -73,11 +69,7 @@
     {
         return false;
     }
-<<<<<<< HEAD
-    if game.is_won() {
-=======
     if game.is_won().unwrap_or(false) {
->>>>>>> 9434edda
         return true;
     }
     if path.len() > 200 {
