<<<<<<< HEAD
use freecell_game_engine::{GameState, PackedGameState};
use freecell_game_engine::action::Action;
=======
use freecell_game_engine::{r#move::Move, GameState};
use crate::packed_state::PackedGameState;
>>>>>>> 9434edda
use std::collections::HashSet;
use std::time::Instant;

struct Counter {
    count: u64,
    start: Instant,
    cancel_flag: Option<std::sync::Arc<std::sync::atomic::AtomicBool>>,
}

/// Attempts to solve the given FreeCell game state using recursive DFS.
fn dfs(
    game: &mut GameState,
    path: &mut Vec<Action>,
    counter: &mut Counter,
    visited: &mut HashSet<PackedGameState>,
) -> bool {
    if counter
        .cancel_flag
        .as_ref()
        .map_or(false, |flag| flag.load(std::sync::atomic::Ordering::SeqCst))
    {
        return false;
    }
<<<<<<< HEAD
    if game.is_won() {
=======
    if game.is_won().unwrap_or(false) {
>>>>>>> 9434edda
        return true;
    }
    if path.len() > 200 {
        // Limit the depth to prevent excessive recursion
        return false;
    }
    let packed = PackedGameState::from_game_state(game);
    if !visited.insert(packed) {
        // Already visited this state
        return false;
    }
    let moves = game.get_available_moves();
    for m in moves {
        if game.execute_move(&m).is_ok() {
            path.push(m.clone());
            if dfs(game, path, counter, visited) {
                return true;
            }
            path.pop();
            game.undo_move(&m);
        }
    }
    counter.count += 1;
    if counter.count % 1000000 == 0 {
        println!(
            "Checked {} game states, time:{:?}",
            counter.count,
            counter.start.elapsed()
        );
    }
    false
}

pub fn solve_with_cancel(
    mut game_state: GameState,
    cancel_flag: std::sync::Arc<std::sync::atomic::AtomicBool>,
) -> bool {
    println!("Solving FreeCell game using strategy 4 with cancellation support...");
    let mut path = Vec::new();
    let mut counter = Counter {
        count: 0,
        start: Instant::now(),
        cancel_flag: Some(cancel_flag.clone()),
    };
    let mut visited = HashSet::new();
    let result = dfs(&mut game_state, &mut path, &mut counter, &mut visited);
    if result {
        println!(
            "Solution found! {:?} moves {:?} time",
            path.len(),
            counter.start.elapsed()
        );
    }
    return result;
}

pub fn solve(mut game: GameState) {
    println!("Solving FreeCell game using strategy 4...");
    let mut path = Vec::new();
    let mut counter = Counter {
        count: 0,
        start: Instant::now(),
        cancel_flag: None,
    };
    let mut visited = HashSet::new();
    if dfs(&mut game, &mut path, &mut counter, &mut visited) {
        println!(
            "Solution found! {:?} moves {:?} time",
            path.len(),
            counter.start.elapsed()
        );
        // for m in path {
        //     println!("{:?}", m);
        // }
    } else {
        println!("No solution found.");
    }
}<|MERGE_RESOLUTION|>--- conflicted
+++ resolved
@@ -1,10 +1,5 @@
-<<<<<<< HEAD
-use freecell_game_engine::{GameState, PackedGameState};
-use freecell_game_engine::action::Action;
-=======
 use freecell_game_engine::{r#move::Move, GameState};
 use crate::packed_state::PackedGameState;
->>>>>>> 9434edda
 use std::collections::HashSet;
 use std::time::Instant;
 
@@ -28,11 +23,7 @@
     {
         return false;
     }
-<<<<<<< HEAD
-    if game.is_won() {
-=======
     if game.is_won().unwrap_or(false) {
->>>>>>> 9434edda
         return true;
     }
     if path.len() > 200 {
